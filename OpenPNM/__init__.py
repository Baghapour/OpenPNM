r"""
##################################################################################
:mod:`OpenPNM` --  A pore network modeling framework for simulating tranport in porous media
##################################################################################

Documentation is available in the docstrings and in the on-line documentation.


Subpackages
-----------

.. list-table:: OpenPNM Submodule structure
   :widths: 10 80
   :header-rows: 1

   * - Name
     - Description
   * - :mod:`OpenPNM.Network`
     - Storage of network topoology and methods for working with the data stored on them.
   * - :mod:`OpenPNM.Geometry`
<<<<<<< HEAD
     - Manages the geometrical properties of the pores and throats.
=======
     - Geometry for pore networks. (Random cubic, image based, Voronoi). Should also
       contain a mapper of the pore network back on the segmented image.
>>>>>>> 73154376
   * - :mod:`OpenPNM.Physics`
     - Module containing pore scale physics models and equations.
   * - :mod:`OpenPNM.Phases`
     - Module containing thremophyical property estimation models.
   * - :mod:`OpenPNM.Algorithms`
     - Module containing algorithms for performing simulations on networks.
   * - :mod:`OpenPNM.Utilities`
     - Common utilities and classes used by most of the of the modules.

Import
------
>>> import OpenPNM

"""

import scipy as sp

if sp.__version__ < '0.14.0':
<<<<<<< HEAD
	raise Exception('OpenPNM requires SciPy version 0.14.0 or greater')
del sp
=======
    raise Exception('OpenPNM requires SciPy version 0.14.0 or greater')
>>>>>>> 73154376

__version__ = '1.2.0'

__requires__ = ['scipy']

from . import Base
from . import Utilities
from . import Network
from . import Geometry
from . import Phases
from . import Physics
from . import Algorithms
<<<<<<< HEAD
from . import Postprocessing
from .Base import Controller as ctrl
_controller = ctrl()
del ctrl
save = _controller.save
load = _controller.load
export = _controller.export
view = _controller.__str__
=======
from . import Postprocessing
>>>>>>> 73154376
<|MERGE_RESOLUTION|>--- conflicted
+++ resolved
@@ -18,12 +18,7 @@
    * - :mod:`OpenPNM.Network`
      - Storage of network topoology and methods for working with the data stored on them.
    * - :mod:`OpenPNM.Geometry`
-<<<<<<< HEAD
      - Manages the geometrical properties of the pores and throats.
-=======
-     - Geometry for pore networks. (Random cubic, image based, Voronoi). Should also
-       contain a mapper of the pore network back on the segmented image.
->>>>>>> 73154376
    * - :mod:`OpenPNM.Physics`
      - Module containing pore scale physics models and equations.
    * - :mod:`OpenPNM.Phases`
@@ -42,12 +37,7 @@
 import scipy as sp
 
 if sp.__version__ < '0.14.0':
-<<<<<<< HEAD
-	raise Exception('OpenPNM requires SciPy version 0.14.0 or greater')
-del sp
-=======
     raise Exception('OpenPNM requires SciPy version 0.14.0 or greater')
->>>>>>> 73154376
 
 __version__ = '1.2.0'
 
@@ -60,15 +50,12 @@
 from . import Phases
 from . import Physics
 from . import Algorithms
-<<<<<<< HEAD
 from . import Postprocessing
 from .Base import Controller as ctrl
+
 _controller = ctrl()
 del ctrl
 save = _controller.save
 load = _controller.load
 export = _controller.export
-view = _controller.__str__
-=======
-from . import Postprocessing
->>>>>>> 73154376
+view = _controller.__str__