--- conflicted
+++ resolved
@@ -6,15 +6,10 @@
 import pprint, collections, string, random
 from functools import partial
 import scipy as sp
-<<<<<<< HEAD
 import scipy.constants
 from OpenPNM.Base import logging, Tools
+from OpenPNM.Base import ModelsDict
 import OpenPNM.Utilities.misc as misc
-=======
-from OpenPNM.Base import Base
-from OpenPNM.Base import ModelsDict
-from OpenPNM.Base import logging
->>>>>>> e8dd2eb5
 logger = logging.getLogger()
 from OpenPNM.Base import Controller
 sim = Controller()
@@ -36,7 +31,7 @@
         obj._physics = []
         obj._net = None
         #Initialize ordered dict for storing property models
-        obj._models = collections.OrderedDict()
+        obj.models = ModelsDict()
         return obj    
     
     def __init__(self, name=None, **kwargs):
@@ -109,7 +104,6 @@
                 logger.warning('Cannot write vector with an array of the wrong length: '+key)
                 pass
             
-<<<<<<< HEAD
     def _set_sim(self,simulation):
         if self.name in simulation.keys():
             raise Exception('An object with that name is already present in simulation')
@@ -135,271 +129,24 @@
         return self._name
 
     name = property(_get_name,_set_name)
-
-    def add_model(self,propname,model,regen_mode='static',**kwargs):
-        r'''
-        Add specified property estimation model to the object.
-
-        Parameters
-        ----------
-        propname : string
-            The name of the property to use as dictionary key, such as
-            'pore.diameter' or 'throat.length'
-
-        model : function
-            The property estimation function to use
-
-        regen_mode : string
-            Controls when and if the property is regenerated. Options are:
-
-            * 'static' : The property is stored as static data and is only regenerated when the object's ``regenerate`` is called
-
-            * 'constant' : The property is calculated once when this method is first run, but always maintains the same value
-
-            * 'deferred' : The model is stored on the object but not run until ``regenerate`` is called
-
-            * 'on_demand' : The model is stored on the object but not run, AND will only run if specifically requested in ``regenerate``
-
-        Notes
-        -----
-        This method is inherited by all net/geom/phys/phase objects.  It takes
-        the received model and stores it on the object under private dictionary
-        called _models.  This dict is an 'OrderedDict', so that the models can
-        be run in the same order they are added.
-
-        See Also
-        --------
-        reorder_models
-        inspect_model
-        amend_model
-        remove_model
-
-        Examples
-        --------
-        >>> import OpenPNM
-        >>> pn = OpenPNM.Network.TestNet()
-        >>> geom = OpenPNM.Geometry.GenericGeometry(network=pn)
-        >>> import OpenPNM.Geometry.models as gm
-        >>> f = gm.pore_misc.random  # Get model from Geometry library
-        >>> geom.add_model(propname='pore.seed',model=f)
-        >>> list(geom._models.keys())  # Look in private dict to verify model was added
-        ['pore.seed']
-
-        '''
-        #Determine object type, and assign associated objects
-        self_type = [item.__name__ for item in self.__class__.__mro__]
-        network = None
-        phase = None
-        geometry = None
-        physics = None
-        if 'GenericGeometry' in self_type:
-            network = self._net
-            geometry = self
-        elif 'GenericPhase' in self_type:
-            network = self._net
-            phase = self
-        elif 'GenericPhysics' in self_type:
-            network = self._net
-            phase = self._phases[0]
-            physics = self
-        else:
-            network = self
-        #Build partial function from given kwargs
-        fn = partial(model,propname=propname,network=network,phase=phase,geometry=geometry,physics=physics,regen_mode=regen_mode,**kwargs)
-        if regen_mode == 'static':
-            self[propname] = fn()  # Generate data and store it locally
-            self._models[propname] = fn  # Store model in a private attribute
-        if regen_mode == 'constant':
-             self[propname] = fn()  # Generate data and store it locally
-        if regen_mode in ['deferred','on_demand']:
-            self._models[propname] = fn  # Store model in a private attribute
-
-    def amend_model(self,propname,**kwargs):
-        r'''
-        Change the parameters associated with a model
-
-        Parameters
-        ----------
-        propname : string
-            The name of the property model to be updated
-
-        kwargs : key|value pairs
-            The arguments sent to the model should be the same variable names
-            already associated with the model
-
-        See Also
-        --------
-        add_models
-        inspect_model
-        remove_model
-        reorder_models
-        '''
-        f = self._models[propname]
-        # Check to ensure that all kwargs are actually in model
-        if all([key in f.keywords.keys() for key in kwargs]):
-            f.keywords.update(kwargs)
-        else:
-            logger.error('Supplied keyword arguments do not exist in model')
-
-    def inspect_model(self,propname):
-        r'''
-
-        See Also
-        --------
-        add_models
-        amend_model
-        remove_model
-        reorder_models
-        '''
-        f = self._models[propname]
-        header = '-'*60
-        print(header)
-        print(f.func.__module__+'.'+f.func.__name__)
-        print(header)
-        print("{a:<20s} {b}".format(a='Variable Name',b='Value'))
-        print(header)
-        for item in f.keywords.keys():
-            if item not in ['network','geometry','phase','physics','propname']:
-                print("{a:<20s} {b}".format(a=item, b=f.keywords[item]))
-        print(header)
-
-    def remove_model(self,propname,mode='model'):
-        r'''
-        Remove pore scale property models from current object.
-
-        Parameters
-        ----------
-        propname : string
-            The property name for which the model should be removed
-
-        mode : string, optional
-            To delete the model AND the associated property data, this mode
-            should be set to 'clear'.
-
-        See Also
-        --------
-        add_models
-        inspect_model
-        amend_model
-        reorder_models
-
-        '''
-        self._models.pop(propname,None)
-        if mode == 'clear':
-            self.pop(propname,None)
-
-    def reorder_models(self,new_order):
-        r'''
-        Reorders the models on the object to change the order in which they
-        are regenerated, where item 0 is calculated first.
-
-        Parameters
-        ----------
-        new_order : dict
-            A dictionary containing the model name(s) as the key, and the
-            location(s) in the new order as the value
-
-        Notes
-        -----
-        The new order is calculated by removing the supplied models from the
-        old list, then inserting them in the locations given.
-
-        See Also
-        --------
-        add_models
-        inspect_model
-        amend_model
-        remove_model
-
-        Examples
-        --------
-        >>> import OpenPNM
-        >>> pn = OpenPNM.Network.TestNet()
-        >>> air = OpenPNM.Phases.Air(network=pn)
-        >>> list(air._models.keys())
-        ['pore.density', 'pore.molar_density', 'pore.thermal_conductivity', 'pore.viscosity']
-        >>> new_order = {}
-        >>> new_order['pore.molar_density'] = 0  # Put at beginning
-        >>> new_order['pore.density'] = 100  # Put at end for sure
-        >>> air.reorder_models(new_order)
-        >>> list(air._models.keys())
-        ['pore.molar_density', 'pore.thermal_conductivity', 'pore.viscosity', 'pore.density']
-
-        '''
-        #Check no duplicate or invalid locations
-        locs = sp.unique(new_order.values())
-        if len(locs) < len(new_order.values()):
-            raise Exception('Duplicates found in the order')
-
-        #Generate numbered list of current models
-        order = [item for item in list(self._models.keys())]
-        #Remove supplied models from list
-        for item in new_order:
-            order.remove(item)
-        #Add models back to list in new order
-        inv_dict = {v: k for k, v in new_order.items()}
-        for item in inv_dict:
-            order.insert(item,inv_dict[item])
-        #Now rebuild _models OrderedDict in new order
-        temp = self._models.copy()
-        self._models.clear()
-        for item in order:
-            self._models[item] = temp[item]
-
-    def regenerate(self, props='',mode='inclusive'):
-        r'''
-        This updates properties using any models on the object that were
-        assigned using ``add_model``
-
-        Parameters
-        ----------
-        props : string or list of strings
-            The names of the properties that should be updated, defaults to 'all'
-        mode : string
-            This controls which props are regenerated and how.  Options are:
-
-            * 'inclusive': (default) This regenerates all given properties
-            * 'exclude': This generates all given properties EXCEPT the given ones
-
-        Examples
-        --------
-        >>> import OpenPNM
-        >>> pn = OpenPNM.Network.TestNet()
-        >>> geom = OpenPNM.Geometry.GenericGeometry(network=pn,pores=pn.pores(),throats=pn.throats())
-        >>> geom['pore.diameter'] = 1
-        >>> import OpenPNM.Geometry.models as gm  # Import Geometry model library
-        >>> f = gm.pore_area.cubic
-        >>> geom.add_model(propname='pore.area',model=f)  # Add model to Geometry object
-        >>> geom['pore.area'][0]  # Look at area value in pore 0
-        1
-        >>> geom['pore.diameter'] = 2
-        >>> geom.regenerate()  # Regenerate all models
-        >>> geom['pore.area'][0]  # Look at pore area calculated with new diameter
-        4
-
-        '''
-        if props == '':  # If empty, assume all models are to be regenerated
-            props = list(self._models.keys())
-            for item in props:  # Remove models if they are meant to be regenerated 'on_demand' only
-                if self._models[item].keywords.get('regen_mode') == 'on_demand':
-                    props.remove(item)
-        elif type(props) == str:
-            props = [props]
-        if mode == 'exclude':
-            temp = list(self._models.keys())
-            for item in props:
-                temp.remove(item)
-            props = temp
-        logger.info('Models are being recalculated in the following order: ')
-        count = 0
-        for item in props:
-            if item in self._models.keys():
-                self[item] = self._models[item]()
-                logger.info(str(count)+' : '+item)
-                count += 1
-            else:
-                logger.warning('Requested proptery is not a dynamic model: '+item)
-
+            
+    #--------------------------------------------------------------------------
+    '''Model Manipulation Methods'''
+    #--------------------------------------------------------------------------
+    #Note: These methods have been moved to the ModelsDict class but are left
+    #here for backward compatibility
+    def add_model(self,propname,model,regen_mode='normal',**kwargs):
+        logger.warning('This method deprecated, use obj.models.add()')
+        self.models.add(propname=propname,model=model,regen_mode=regen_mode,**kwargs)
+        
+    add_model.__doc__ = ModelsDict.add.__doc__
+        
+    def regenerate(self,props='',mode='inclusive'):
+        logger.warning('This method is deprecated, use obj.models.regenerate()')
+        self.models.regenerate(props=props,mode=mode)
+
+    regenerate.__doc__ = ModelsDict.regenerate.__doc__
+    
     #--------------------------------------------------------------------------
     'Object lookup methods'
     #--------------------------------------------------------------------------
@@ -549,26 +296,6 @@
             net = self._net
         return net
 
-
-=======
->>>>>>> e8dd2eb5
-    #--------------------------------------------------------------------------
-    '''Model Manipulation Methods'''
-    #--------------------------------------------------------------------------
-    #Note: These methods have been moved to the ModelsDict class but are left
-    #here for backward compatibility
-    def add_model(self,propname,model,regen_mode='normal',**kwargs):
-        logger.warning('This method deprecated, use obj.models.add()')
-        self.models.add(propname=propname,model=model,regen_mode=regen_mode,**kwargs)
-        
-    add_model.__doc__ = ModelsDict.add.__doc__
-        
-    def regenerate(self,props='',mode='inclusive'):
-        logger.warning('This method is deprecated, use obj.models.regenerate()')
-        self.models.regenerate(props=props,mode=mode)
-
-    regenerate.__doc__ = ModelsDict.regenerate.__doc__
-    
     #--------------------------------------------------------------------------
     '''Data Query Methods'''
     #--------------------------------------------------------------------------
